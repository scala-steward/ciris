<<<<<<< HEAD
val catsEffectVersion = "3.4.6"
=======
import scala.scalanative.build.Mode

val catsEffectVersion = "3.3.14"
>>>>>>> 4fd63877

val circeVersion = "0.14.3"

val circeYamlVersion = "0.14.2"

val enumeratumVersion = "1.7.2"

val http4sVersion = "0.23.18"

val refinedVersion = "0.10.1"

val squantsVersion = "1.8.3"

val scala212 = "2.12.17"

val scala213 = "2.13.10"

val scala3 = "3.2.2"

val scalaJsMajorMinorVersion = "1.11"

val scalaNativeMajorMinorVersion = "0.4"

ThisBuild / versionScheme := Some("early-semver")

ThisBuild / doctestTestFramework := DoctestTestFramework.Munit

ThisBuild / nativeConfig ~= { _.withMode(Mode.debug) }

lazy val ciris = project
  .in(file("."))
  .settings(
    mimaSettings,
    scalaSettings,
    noPublishSettings,
    console := (core.jvm / Compile / console).value,
    Test / console := (core.jvm / Test / console).value
  )
  .aggregate(
    core.js,
    core.jvm,
    core.native,
    circe.js,
    circe.jvm,
    circe.native,
    circeYaml,
    enumeratum.js,
    enumeratum.jvm,
    http4s.js,
    http4s.jvm,
    http4s.native,
    refined.js,
    refined.jvm,
    refined.native,
    squants.js,
    squants.jvm,
    squants.native
  )

lazy val core = crossProject(JSPlatform, JVMPlatform, NativePlatform)
  .in(file("modules/core"))
  .settings(
    moduleName := "ciris",
    name := moduleName.value,
    dependencySettings ++ Seq(
      libraryDependencies += "org.typelevel" %%% "cats-effect-kernel" % catsEffectVersion
    ),
    publishSettings,
    mimaSettings,
    scalaSettings ++ Seq(
      crossScalaVersions += scala3
    ),
    testSettings,
    headerSources / excludeFilter :=
      HiddenFileFilter ||
        "*GeneralDigest.scala" ||
        "*Pack.scala" ||
        "*SHA1Digest.scala"
  )
  .jsSettings(sharedJsSettings)
  .nativeSettings(sharedNativeSettings)

lazy val circe = crossProject(JSPlatform, JVMPlatform, NativePlatform)
  .in(file("modules/circe"))
  .settings(
    moduleName := "ciris-circe",
    name := moduleName.value,
    dependencySettings ++ Seq(
      libraryDependencies += "io.circe" %%% "circe-parser" % circeVersion
    ),
    publishSettings,
    mimaSettings,
    scalaSettings ++ Seq(
      crossScalaVersions += scala3
    ),
    testSettings
  )
  .jsSettings(sharedJsSettings)
  .nativeSettings(sharedNativeSettings)
  .dependsOn(core)

lazy val circeYaml = project
  .in(file("modules/circe-yaml"))
  .settings(
    moduleName := "ciris-circe-yaml",
    name := moduleName.value,
    dependencySettings ++ Seq(
      libraryDependencies += "io.circe" %% "circe-yaml" % circeYamlVersion
    ),
    publishSettings,
    mimaSettings,
    scalaSettings ++ Seq(
      crossScalaVersions += scala3
    ),
    testSettings
  )
  .dependsOn(core.jvm)

lazy val enumeratum = crossProject(JSPlatform, JVMPlatform)
  .in(file("modules/enumeratum"))
  .settings(
    moduleName := "ciris-enumeratum",
    name := moduleName.value,
    dependencySettings ++ Seq(
      libraryDependencies ++= Seq(
        "com.beachape" %%% "enumeratum" % enumeratumVersion
      )
    ),
    publishSettings,
    mimaSettings,
    scalaSettings,
    testSettings
  )
  .jsSettings(sharedJsSettings)
  .dependsOn(core)

lazy val http4s = crossProject(JSPlatform, JVMPlatform, NativePlatform)
  .in(file("modules/http4s"))
  .settings(
    moduleName := "ciris-http4s",
    name := moduleName.value,
    dependencySettings ++ Seq(
      libraryDependencies += "org.http4s" %%% "http4s-core" % http4sVersion
    ),
    publishSettings,
    mimaSettings,
    scalaSettings ++ Seq(
      crossScalaVersions += scala3
    ),
    testSettings
  )
  .jsSettings(
    sharedJsSettings,
    Test / scalaJSLinkerConfig ~= { _.withModuleKind(ModuleKind.CommonJSModule) }
  )
  .nativeSettings(sharedNativeSettings)
  .dependsOn(core)

lazy val refined = crossProject(JSPlatform, JVMPlatform, NativePlatform)
  .in(file("modules/refined"))
  .settings(
    moduleName := "ciris-refined",
    name := moduleName.value,
    dependencySettings ++ Seq(
      libraryDependencies ++= Seq(
        "eu.timepit" %%% "refined" % refinedVersion
      )
    ),
    publishSettings,
    mimaSettings,
    scalaSettings ++ Seq(
      crossScalaVersions += scala3
    ),
    testSettings
  )
  .jsSettings(sharedJsSettings)
  .nativeSettings(sharedNativeSettings)
  .dependsOn(core)

lazy val squants = crossProject(JSPlatform, JVMPlatform, NativePlatform)
  .in(file("modules/squants"))
  .settings(
    moduleName := "ciris-squants",
    name := moduleName.value,
    dependencySettings ++ Seq(
      libraryDependencies += "org.typelevel" %%% "squants" % squantsVersion
    ),
    publishSettings,
    mimaSettings,
    scalaSettings ++ Seq(
      crossScalaVersions += scala3
    ),
    testSettings
  )
  .jsSettings(sharedJsSettings)
  .nativeSettings(
    sharedNativeSettings,
    crossScalaVersions -= scala3
  )
  .dependsOn(core)

lazy val docs = project
  .in(file("docs"))
  .settings(
    moduleName := "ciris-docs",
    name := moduleName.value,
    dependencySettings ++ Seq(
      libraryDependencies += "org.typelevel" %% "cats-effect" % catsEffectVersion
    ),
    noPublishSettings,
    scalaSettings,
    mdocSettings,
    buildInfoSettings
  )
  .dependsOn(core.jvm, circe.jvm, circeYaml, enumeratum.jvm, http4s.jvm, refined.jvm, squants.jvm)
  .enablePlugins(BuildInfoPlugin, DocusaurusPlugin, MdocPlugin, ScalaUnidocPlugin)

lazy val dependencySettings = Seq(
  libraryDependencies ++= {
    if (scalaVersion.value.startsWith("3")) Nil
    else
      Seq(compilerPlugin(("org.typelevel" %% "kind-projector" % "0.13.2").cross(CrossVersion.full)))
  },
  libraryDependencies ++= Seq(
    "org.typelevel" %%% "munit-cats-effect" % "2.0.0-M3",
    "org.typelevel" %%% "scalacheck-effect-munit" % "2.0.0-M2",
    "org.typelevel" %%% "cats-effect-laws" % catsEffectVersion,
    "org.typelevel" %%% "cats-effect" % catsEffectVersion
  ).map(_ % Test),
  pomPostProcess := { (node: xml.Node) =>
    new xml.transform.RuleTransformer(new xml.transform.RewriteRule {
      def scopedDependency(e: xml.Elem): Boolean =
        e.label == "dependency" && e.child.exists(_.label == "scope")

      override def transform(node: xml.Node): xml.NodeSeq =
        node match {
          case e: xml.Elem if scopedDependency(e) => Nil
          case _                                  => Seq(node)
        }
    }).transform(node).head
  }
)

lazy val mdocSettings = Seq(
  mdoc := (Compile / run).evaluated,
  scalacOptions --= Seq("-Xfatal-warnings", "-Ywarn-unused"),
  crossScalaVersions := Seq(scalaVersion.value),
  ScalaUnidoc / unidoc / unidocProjectFilter := inProjects(
    core.jvm,
    circe.jvm,
    circeYaml,
    enumeratum.jvm,
    http4s.jvm,
    refined.jvm,
    squants.jvm
  ),
  ScalaUnidoc / unidoc / target := (LocalRootProject / baseDirectory).value / "website" / "static" / "api",
  cleanFiles += (ScalaUnidoc / unidoc / target).value,
  docusaurusCreateSite := docusaurusCreateSite
    .dependsOn(Compile / unidoc)
    .dependsOn(ThisBuild / updateSiteVariables)
    .value,
  docusaurusPublishGhpages :=
    docusaurusPublishGhpages
      .dependsOn(Compile / unidoc)
      .dependsOn(ThisBuild / updateSiteVariables)
      .value,
  libraryDependencies ++= Seq(
    "eu.timepit" %% "refined-cats" % refinedVersion
  ),
  // format: off
  ScalaUnidoc / unidoc / scalacOptions ++= Seq(
    "-doc-source-url", s"https://github.com/vlovgr/ciris/tree/v${(ThisBuild / latestVersion).value}€{FILE_PATH}.scala",
    "-sourcepath", (LocalRootProject / baseDirectory).value.getAbsolutePath,
    "-doc-title", "Ciris",
    "-doc-version", s"v${(ThisBuild / latestVersion).value}",
    "-groups"
  )
  // format: on
)

lazy val buildInfoSettings = Seq(
  buildInfoPackage := "ciris.build",
  buildInfoObject := "info",
  buildInfoKeys := Seq[BuildInfoKey](
    scalaVersion,
    scalacOptions,
    sourceDirectory,
    ThisBuild / latestVersion,
    // format: off
    BuildInfoKey.map(ThisBuild / version) { case (_, v) => "latestSnapshotVersion" -> v },
    BuildInfoKey.map(LocalRootProject / baseDirectory) { case (k, v) => "rootDirectory" -> v },
    BuildInfoKey.map(core.jvm / moduleName) { case (k, v) => "core" ++ k.capitalize -> v },
    BuildInfoKey.map(core.jvm / crossScalaVersions) { case (k, v) => "core" ++ k.capitalize -> v },
    BuildInfoKey.map(core.js / crossScalaVersions) { case (k, v) => "coreJs" ++ k.capitalize -> v },
    BuildInfoKey.map(core.native / crossScalaVersions) { case (k, v) => "coreNative" ++ k.capitalize -> v },
    BuildInfoKey.map(circe.jvm / moduleName) { case (k, v) => "circe" ++ k.capitalize -> v },
    BuildInfoKey.map(circe.jvm / crossScalaVersions) { case (k, v) => "circe" ++ k.capitalize -> v },
    BuildInfoKey.map(circe.js / crossScalaVersions) { case (k, v) => "circeJs" ++ k.capitalize -> v },
    BuildInfoKey.map(circe.native / crossScalaVersions) { case (k, v) => "circeNative" ++ k.capitalize -> v },
    BuildInfoKey.map(circeYaml / moduleName) { case (k, v) => "circeYaml" ++ k.capitalize -> v },
    BuildInfoKey.map(circeYaml / crossScalaVersions) { case (k, v) => "circeYaml" ++ k.capitalize -> v },
    BuildInfoKey.map(enumeratum.jvm / moduleName) { case (k, v) => "enumeratum" ++ k.capitalize -> v },
    BuildInfoKey.map(enumeratum.jvm / crossScalaVersions) { case (k, v) => "enumeratum" ++ k.capitalize -> v },
    BuildInfoKey.map(enumeratum.js / crossScalaVersions) { case (k, v) => "enumeratumJs" ++ k.capitalize -> v },
    BuildInfoKey.map(http4s.jvm / moduleName) { case (k, v) => "http4s" ++ k.capitalize -> v },
    BuildInfoKey.map(http4s.jvm / crossScalaVersions) { case (k, v) => "http4s" ++ k.capitalize -> v },
    BuildInfoKey.map(http4s.js / crossScalaVersions) { case (k, v) => "http4sJs" ++ k.capitalize -> v },
    BuildInfoKey.map(http4s.native / crossScalaVersions) { case (k, v) => "http4sNative" ++ k.capitalize -> v },
    BuildInfoKey.map(refined.jvm / moduleName) { case (k, v) => "refined" ++ k.capitalize -> v },
    BuildInfoKey.map(refined.jvm / crossScalaVersions) { case (k, v) => "refined" ++ k.capitalize -> v },
    BuildInfoKey.map(refined.js / crossScalaVersions) { case (k, v) => "refinedJs" ++ k.capitalize -> v },
    BuildInfoKey.map(refined.native / crossScalaVersions) { case (k, v) => "refinedNative" ++ k.capitalize -> v },
    BuildInfoKey.map(squants.jvm / moduleName) { case (k, v) => "squants" ++ k.capitalize -> v },
    BuildInfoKey.map(squants.jvm / crossScalaVersions) { case (k, v) => "squants" ++ k.capitalize -> v },
    BuildInfoKey.map(squants.js / crossScalaVersions) { case (k, v) => "squantsJs" ++ k.capitalize -> v },
    BuildInfoKey.map(squants.native / crossScalaVersions) { case (k, v) => "squantsNative" ++ k.capitalize -> v },
    LocalRootProject / organization,
    core.jvm / crossScalaVersions,
    BuildInfoKey("catsEffectVersion" -> catsEffectVersion),
    BuildInfoKey("circeVersion" -> circeVersion),
    BuildInfoKey("circeYamlVersion" -> circeYamlVersion),
    BuildInfoKey("enumeratumVersion" -> enumeratumVersion),
    BuildInfoKey("http4sVersion" -> http4sVersion),
    BuildInfoKey("refinedVersion" -> refinedVersion),
    BuildInfoKey("squantsVersion" -> squantsVersion),
    BuildInfoKey("scalaJsMajorMinorVersion" -> scalaJsMajorMinorVersion),
    BuildInfoKey("scalaNativeMajorMinorVersion" -> scalaNativeMajorMinorVersion)
    // format: on
  )
)

lazy val metadataSettings = Seq(
  organization := "is.cir",
  organizationName := "Ciris",
  organizationHomepage := Some(url("https://cir.is"))
)

lazy val publishSettings =
  metadataSettings ++ Seq(
    Test / publishArtifact := false,
    pomIncludeRepository := (_ => false),
    homepage := Some(url("https://cir.is")),
    licenses := Seq("MIT License" -> url("http://www.opensource.org/licenses/mit-license.php")),
    startYear := Some(2017),
    headerLicense := Some(
      de.heikoseeberger.sbtheader.License.MIT(
        s"${startYear.value.get}-${java.time.Year.now}",
        "Viktor Rudebeck",
        HeaderLicenseStyle.SpdxSyntax
      )
    ),
    headerSources / excludeFilter := HiddenFileFilter,
    developers := List(
      Developer(
        id = "vlovgr",
        name = "Viktor Rudebeck",
        email = "github@vlovgr.se",
        url = url("https://vlovgr.se")
      )
    )
  )

lazy val mimaSettings = Seq(
  mimaPreviousArtifacts := {
    val unpublishedModules = Set[String]()
    if (publishArtifact.value && !unpublishedModules.contains(moduleName.value)) {
      Set(organization.value %% moduleName.value % (ThisBuild / previousStableVersion).value.get)
    } else Set()
  },
  mimaBinaryIssueFilters ++= {
    import com.typesafe.tools.mima.core._
    // format: off
    Seq(
      ProblemFilters.exclude[DirectMissingMethodProblem]("ciris.ConfigKey.file"),
      ProblemFilters.exclude[DirectMissingMethodProblem]("ciris.package.file")
    )
    // format: on
  }
)

lazy val noPublishSettings =
  publishSettings ++ Seq(
    publish / skip := true,
    publishArtifact := false
  )

lazy val sharedJsSettings = Seq(
  doctestGenTests := Seq.empty
)

lazy val sharedNativeSettings = Seq(
  crossScalaVersions -= scala212
)

lazy val scalaSettings = Seq(
  scalaVersion := scala213,
  crossScalaVersions := Seq(scala212, scala213),
  scalacOptions ++= {
    val commonScalacOptions =
      Seq(
        "-deprecation",
        "-encoding",
        "UTF-8",
        "-feature",
        "-unchecked",
        "-Xfatal-warnings"
      )

    val scala2ScalacOptions =
      if (scalaVersion.value.startsWith("2.")) {
        Seq(
          "-language:higherKinds",
          "-Xlint",
          "-Ywarn-dead-code",
          "-Ywarn-numeric-widen",
          "-Ywarn-value-discard",
          "-Ywarn-unused"
        )
      } else Seq()

    val scala212ScalacOptions =
      if (scalaVersion.value.startsWith("2.12")) {
        Seq("-Yno-adapted-args", "-Ypartial-unification")
      } else Seq()

    val scala3ScalacOptions =
      if (scalaVersion.value.startsWith("3")) {
        Seq("-Ykind-projector")
      } else Seq()

    commonScalacOptions ++
      scala2ScalacOptions ++
      scala212ScalacOptions ++
      scala3ScalacOptions
  },
  Compile / console / scalacOptions --= Seq("-Xlint", "-Ywarn-unused"),
  Test / console / scalacOptions := (Compile / console / scalacOptions).value
)

lazy val testSettings = Seq(
  Test / logBuffered := false,
  Test / parallelExecution := false,
  Test / testOptions += Tests.Argument("-oDF"),
  Test / scalacOptions --= Seq("-deprecation", "-Xfatal-warnings", "-Xlint", "-Ywarn-unused")
)

def scalaVersionOf(version: String): String = {
  if (version.contains("-")) version
  else {
    val (major, minor) =
      CrossVersion.partialVersion(version).get
    s"$major.$minor"
  }
}

val latestVersion = settingKey[String]("Latest stable released version")
ThisBuild / latestVersion := {
  val snapshot = (ThisBuild / isSnapshot).value
  val stable = (ThisBuild / isVersionStable).value

  if (!snapshot && stable) {
    (ThisBuild / version).value
  } else {
    (ThisBuild / previousStableVersion).value.get
  }
}

val updateSiteVariables = taskKey[Unit]("Update site variables")
ThisBuild / updateSiteVariables := {
  val file =
    (LocalRootProject / baseDirectory).value / "website" / "variables.js"

  val variables =
    Map[String, String](
      "organization" -> (LocalRootProject / organization).value,
      "coreModuleName" -> (core.jvm / moduleName).value,
      "latestVersion" -> (ThisBuild / latestVersion).value,
      "scalaPublishVersions" -> {
        val scalaVersions = (core.jvm / crossScalaVersions).value.map(scalaVersionOf)
        if (scalaVersions.size <= 2) scalaVersions.mkString(" and ")
        else scalaVersions.init.mkString(", ") ++ " and " ++ scalaVersions.last
      },
      "scalaJsMajorMinorVersion" -> scalaJsMajorMinorVersion,
      "scalaNativeMajorMinorVersion" -> scalaNativeMajorMinorVersion
    )

  val fileHeader =
    "// Generated by sbt. Do not edit directly."

  val fileContents =
    variables.toList
      .sortBy { case (key, _) => key }
      .map { case (key, value) => s"  $key: '$value'" }
      .mkString(s"$fileHeader\nmodule.exports = {\n", ",\n", "\n};\n")

  IO.write(file, fileContents)
}

def addCommandsAlias(name: String, values: List[String]) =
  addCommandAlias(name, values.mkString(";", ";", ""))

addCommandsAlias(
  "validate",
  List(
    "+clean",
    "+test",
    "+mimaReportBinaryIssues",
    "scalafmtCheckAll",
    "scalafmtSbtCheck",
    "headerCheckAll",
    "+doc",
    "docs/run"
  )
)<|MERGE_RESOLUTION|>--- conflicted
+++ resolved
@@ -1,10 +1,6 @@
-<<<<<<< HEAD
+import scala.scalanative.build.Mode
+
 val catsEffectVersion = "3.4.6"
-=======
-import scala.scalanative.build.Mode
-
-val catsEffectVersion = "3.3.14"
->>>>>>> 4fd63877
 
 val circeVersion = "0.14.3"
 
